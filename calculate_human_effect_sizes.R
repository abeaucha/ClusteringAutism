# ----------------------------------------------------------------------------
# calculate_human_effect_sizes.R
# Author: Antoine Beauchamp
# Created: May 9th, 2022
#
# Calculate voxel-wise effect sizes for human patients.
#
# Description
# -----------
# This script computes effect sizes for human study participants. Effect sizes
# are calculated on a voxel-wise basis by taking z-scores with respect to 
# study controls. Controls are matched to participants based on sex, site, 
# scanner and minimal absolute age difference. Effect size images are saved as 
# MINC files.


# Packages -------------------------------------------------------------------

suppressPackageStartupMessages(library(optparse))
suppressPackageStartupMessages(library(tidyverse))
suppressPackageStartupMessages(library(RMINC))
suppressPackageStartupMessages(library(doSNOW))
suppressPackageStartupMessages(library(tcltk))


# Command line arguments -----------------------------------------------------

option_list <- list(
  make_option("--demographics",
              type = "character",
              help = "Path to CSV file containing human demographics data."),
  make_option("--imgdir",
              type = "character",
              help = paste("Path to directory containing images to use",
                           "to compute effect sizes.")),
  make_option("--maskfile",
              type = "character",
              help = "Path to mask file for the images."),
  make_option("--outdir",
              type = "character",
              help = paste("Path to directory in which to save the effect",
                           "size images.")),
  make_option("--ncontrols",
              type = 'numeric',
              default = 10,
              help = paste("Number of controls to use when computing effect",
                           "sizes. [default %default]")),
<<<<<<< HEAD
  make_option('--parallel',
              type = 'character',
=======
  make_option("--parallel",
              type = "character",
>>>>>>> 8884e9c2
              default = 'false',
              help = "Option to run in parallel. [default %default]"),
  make_option("--nproc",
              type = "numeric",
              help = paste("Number of processors to use in parallel.",
                           "Ignored if --parallel is false."))
) 


# Functions ------------------------------------------------------------------

#' Get propensity-matched controls for study participant
#'
#' @param participant (data.frame) A data.frame row containing demographic 
#' information for the participant of interest. 
#' @param controls (data.frame) Demographic information for the controls.
#' @param ncontrols (numeric scalar) Number of controls to use for propensity
#' matching
#' @param seed (numeric scalar) Random seed to use for control sampling.
#'
<<<<<<< HEAD
#' @return (character vector) The paths to the images of the propensity-
#' matched controls.
get_control_files <- function(participant, controls, imgfiles,
                              ncontrols = 10, seed = NULL){
=======
#' @return (data.frame) Demographic information for the propensity-matched 
#' controls.
get_matched_controls <- function(participant, controls, 
                                 ncontrols = 10, seed = NULL){
>>>>>>> 8884e9c2
  
  if (!is.null(seed)){set.seed(seed)}
  
  participant_age <- pull(participant, "Age")
  participant_sex <- pull(participant, "Sex")
  participant_site <- pull(participant, "Site")
  participant_scanner <- pull(participant, "Scanner")
  
  controls_tmp <- controls %>% 
    filter(Sex == participant_sex,
           Site == participant_site,
           Scanner == participant_scanner)
  
  ncontrols_test <- nrow(controls_tmp)
  
  if (ncontrols_test < ncontrols) {
    
    controls_tmp <- controls %>% 
      filter(Sex == participant_sex,
             Site == participant_site)
    
    ncontrols_test <- nrow(controls_tmp)
    
    if (ncontrols_test < ncontrols) {
      
      controls_tmp <- controls %>% 
        filter(Sex == participant_sex)
      
    }
  }
  
  controls <- controls_tmp %>%
    mutate(AgeDiff = abs(Age - participant_age)) %>% 
    top_n(n = -1*ncontrols, wt = AgeDiff) %>% 
    sample_n(size = ncontrols, replace = FALSE) 
  
  return(controls)
  
}


#' Compute the effect size for a participant.
#'
#' @param participant (character scalar) Path to the MINC volume of 
#' interest.
#' @param controls (character vector) Paths to the MINC volumes of the 
#' controls.
#' @param mask (character scalar) Path to mask image MINC file. 
#'
#' @return (mincSingleDim) A vector of voxel-wise effect size values.
compute_effect_size <- function(participant, controls, mask) {
  
  sink(file = nullfile(), type = "output")
  control_mean <- mincMean(filenames = controls)
  control_mean <- control_mean[,1]
  
  control_sd <- mincSd(filenames = controls)
  control_sd <- control_sd[,1]
  sink(file = NULL)
  
  participant_vol <- mincGetVolume(participant)
  
  participant_z <- (participant_vol - control_mean)/control_sd
  
  mask <- mincGetVolume(mask)
  participant_z[mask == 0] <- 0
  participant_z[is.infinite(participant_z)] <- 0
  participant_z[is.na(participant_z)] <- 0
  
  class(participant_z) <- class(participant_vol)
  attributes(participant_z) <- attributes(participant_vol)
  
  return(participant_z)
}


#' Calculate a participant's effect size
#'
#' @param participant (data.frame) A data.frame row containing demographic 
#' information for the participant of interest.
#' @param controls (data.frame) Demographic information for the controls.
#' @param ncontrols (numeric scalar) Number of controls to use for propensity
<<<<<<< HEAD
#' matching
#' @param mask (character scalar) Path to mask image MINC file. 
#' @param imgdir (character vector) Paths to image MINC files.
=======
#' matching.
#' @param mask (character scalar) Path to mask volume. 
#' @param imgdir (character scalar) Path to the directory containing the 
#' image files.
>>>>>>> 8884e9c2
#' @param outdir (character scalar) Path to directory in which to save effect 
#' sizes.
#' @param seed (numeric scalar) Random seed to use for control sampling.
#'
#' @return (numeric scalar) Value of 1 if function succeeds.
<<<<<<< HEAD
executor <- function(participant, controls, ncontrols = 10,
                     mask, imgdir, outdir, seed = NULL) {
=======
executor <- function(participant, controls, ncontrols = 10, 
                     mask, imgdir, outdir,
                     dataset = NULL, seed = NULL) {
>>>>>>> 8884e9c2
  
  #Get propensity-matched controls
  controls_matched <- get_matched_controls(participant = participant,
                                           controls = controls,
                                           ncontrols = ncontrols,
                                           seed = seed)
  
<<<<<<< HEAD
  control_files <- get_control_files(participant = participant,
                                     controls = controls,
                                     imgfiles = imgfiles,
                                     ncontrols = ncontrols,
                                     seed = seed)
=======
  #Image files for the controls
  control_files <- file.path(imgdir, controls_matched[["File"]])
>>>>>>> 8884e9c2
  
  #Image file for the participant
  participant_file <- file.path(imgdir, participant[[1, "File"]])
  
  #Compute the effect size volume
  effect_size <- compute_effect_size(participant = participant_file,
                                     controls = control_files,
                                     mask = mask)
<<<<<<< HEAD

  outfile <- attributes(effect_size)[['filename']] %>%
    basename() %>%
    str_replace('.mnc', str_c('_effectsize_ncontrols', ncontrols, '.mnc'))
  outfile <- file.path(outdir, outfile)

=======
  
  #Output file
  outfile <- file.path(outdir, basename(participant_file))
>>>>>>> 8884e9c2
  mincWriteVolume(effect_size,
                  output.filename = outfile,
                  clobber = TRUE)
  
  return(1)
} 


# Main -----------------------------------------------------------------------

#Parse command line args
args <- parse_args(OptionParser(option_list = option_list))
<<<<<<< HEAD
demofile <- args[['demographics']]
imgdir <- args[['imgdir']]
maskfile <- args[['maskfile']]
outdir <- args[['outdir']]
ncontrols <- args[['ncontrols']]
inparallel <- ifelse(args[['parallel']] == 'true', TRUE, FALSE)
=======
demographics <- args[["demographics"]]
imgdir <- args[["imgdir"]]
maskfile <- args[["maskfile"]]
outdir <- args[["outdir"]]
ncontrols <- args[["ncontrols"]]
inparallel <- ifelse(args[["parallel"]] == "true", TRUE, FALSE)
>>>>>>> 8884e9c2

#Create outdir if needed
if (!dir.exists(outdir)) {
  dir.create(outdir, recursive = TRUE, showWarnings = FALSE)
}

#Import demographics data
<<<<<<< HEAD
demographics <- data.table::fread(demofile, header = TRUE) %>% 
  as_tibble()

#Filter for POND and SickKids 
demographics <- demographics %>%
  filter(Dataset %in% c("POND", "SickKids"))
=======
demographics <- as_tibble(data.table::fread(demographics, header = TRUE))
>>>>>>> 8884e9c2

#Remove entries with missing diagnosis, age, or sex
demographics <- demographics %>% 
  filter(!is.na(DX),
         !is.na(Age),
         !is.na(Sex),
         !is.na(Site),
         !is.na(Scanner))

#Extract control demographics 
controls <- demographics %>% 
  filter(DX == "Control")

#Extract participant demographics
participants <- demographics %>% 
  filter(DX != "Control")

#Compute effect sizes
pb <- txtProgressBar(max = nrow(participants), style = 3)
progress <- function(n) {setTxtProgressBar(pb = pb, value = n)}
if (inparallel) {
  nproc <- args[["nproc"]]
  cl <- makeSOCKcluster(nproc)
  registerDoSNOW(cl)
  opts <- list(progress=progress)
  tmp <- foreach(i = 1:nrow(participants), 
                 .packages = c("tidyverse", "RMINC"),
                 .options.snow=opts) %dopar% {
                   executor(participant = participants[i,],
                            controls = controls,
                            ncontrols = ncontrols,
                            mask = maskfile,
                            imgdir = imgdir,
                            outdir = outdir,
                            dataset = dataset,
                            seed = i)
                 } 
  close(pb)
  stopCluster(cl)
} else {
  tmp <- foreach(i = 1:nrow(participants), 
                 .packages = c("tidyverse", "RMINC")) %do% {
                   progress(n = i)
                   executor(participant = participants[i,],
                            controls = controls,
                            ncontrols = ncontrols,
                            mask = maskfile,
                            imgdir = imgdir,
                            outdir = outdir,
                            dataset = dataset,
                            seed = i)
                 }
  close(pb)
}
<|MERGE_RESOLUTION|>--- conflicted
+++ resolved
@@ -45,13 +45,8 @@
               default = 10,
               help = paste("Number of controls to use when computing effect",
                            "sizes. [default %default]")),
-<<<<<<< HEAD
-  make_option('--parallel',
-              type = 'character',
-=======
   make_option("--parallel",
               type = "character",
->>>>>>> 8884e9c2
               default = 'false',
               help = "Option to run in parallel. [default %default]"),
   make_option("--nproc",
@@ -72,17 +67,10 @@
 #' matching
 #' @param seed (numeric scalar) Random seed to use for control sampling.
 #'
-<<<<<<< HEAD
-#' @return (character vector) The paths to the images of the propensity-
-#' matched controls.
-get_control_files <- function(participant, controls, imgfiles,
-                              ncontrols = 10, seed = NULL){
-=======
 #' @return (data.frame) Demographic information for the propensity-matched 
 #' controls.
 get_matched_controls <- function(participant, controls, 
                                  ncontrols = 10, seed = NULL){
->>>>>>> 8884e9c2
   
   if (!is.null(seed)){set.seed(seed)}
   
@@ -165,29 +153,17 @@
 #' information for the participant of interest.
 #' @param controls (data.frame) Demographic information for the controls.
 #' @param ncontrols (numeric scalar) Number of controls to use for propensity
-<<<<<<< HEAD
-#' matching
-#' @param mask (character scalar) Path to mask image MINC file. 
-#' @param imgdir (character vector) Paths to image MINC files.
-=======
 #' matching.
 #' @param mask (character scalar) Path to mask volume. 
 #' @param imgdir (character scalar) Path to the directory containing the 
 #' image files.
->>>>>>> 8884e9c2
 #' @param outdir (character scalar) Path to directory in which to save effect 
 #' sizes.
 #' @param seed (numeric scalar) Random seed to use for control sampling.
 #'
 #' @return (numeric scalar) Value of 1 if function succeeds.
-<<<<<<< HEAD
 executor <- function(participant, controls, ncontrols = 10,
                      mask, imgdir, outdir, seed = NULL) {
-=======
-executor <- function(participant, controls, ncontrols = 10, 
-                     mask, imgdir, outdir,
-                     dataset = NULL, seed = NULL) {
->>>>>>> 8884e9c2
   
   #Get propensity-matched controls
   controls_matched <- get_matched_controls(participant = participant,
@@ -195,16 +171,8 @@
                                            ncontrols = ncontrols,
                                            seed = seed)
   
-<<<<<<< HEAD
-  control_files <- get_control_files(participant = participant,
-                                     controls = controls,
-                                     imgfiles = imgfiles,
-                                     ncontrols = ncontrols,
-                                     seed = seed)
-=======
   #Image files for the controls
   control_files <- file.path(imgdir, controls_matched[["File"]])
->>>>>>> 8884e9c2
   
   #Image file for the participant
   participant_file <- file.path(imgdir, participant[[1, "File"]])
@@ -213,18 +181,9 @@
   effect_size <- compute_effect_size(participant = participant_file,
                                      controls = control_files,
                                      mask = mask)
-<<<<<<< HEAD
-
-  outfile <- attributes(effect_size)[['filename']] %>%
-    basename() %>%
-    str_replace('.mnc', str_c('_effectsize_ncontrols', ncontrols, '.mnc'))
-  outfile <- file.path(outdir, outfile)
-
-=======
   
   #Output file
   outfile <- file.path(outdir, basename(participant_file))
->>>>>>> 8884e9c2
   mincWriteVolume(effect_size,
                   output.filename = outfile,
                   clobber = TRUE)
@@ -237,21 +196,12 @@
 
 #Parse command line args
 args <- parse_args(OptionParser(option_list = option_list))
-<<<<<<< HEAD
-demofile <- args[['demographics']]
-imgdir <- args[['imgdir']]
-maskfile <- args[['maskfile']]
-outdir <- args[['outdir']]
-ncontrols <- args[['ncontrols']]
-inparallel <- ifelse(args[['parallel']] == 'true', TRUE, FALSE)
-=======
 demographics <- args[["demographics"]]
 imgdir <- args[["imgdir"]]
 maskfile <- args[["maskfile"]]
 outdir <- args[["outdir"]]
 ncontrols <- args[["ncontrols"]]
 inparallel <- ifelse(args[["parallel"]] == "true", TRUE, FALSE)
->>>>>>> 8884e9c2
 
 #Create outdir if needed
 if (!dir.exists(outdir)) {
@@ -259,16 +209,7 @@
 }
 
 #Import demographics data
-<<<<<<< HEAD
-demographics <- data.table::fread(demofile, header = TRUE) %>% 
-  as_tibble()
-
-#Filter for POND and SickKids 
-demographics <- demographics %>%
-  filter(Dataset %in% c("POND", "SickKids"))
-=======
 demographics <- as_tibble(data.table::fread(demographics, header = TRUE))
->>>>>>> 8884e9c2
 
 #Remove entries with missing diagnosis, age, or sex
 demographics <- demographics %>% 
